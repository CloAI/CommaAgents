[tool.poetry]
name = "comma-agents"
version = "0.0.3"
description = "A way to elevate your AI workflow with Comma Agents, a versatile Python library designed for seamless AI model integration and automation. Perfect for developers looking to enhance efficiency in local or remote environments, it offers customizable AI flows and scalable solutions. Streamline your projects with Comma Agents, the ideal tool for Python-based AI automation."
authors = ["Nathaniel Hatch-Martinez <nhm@cloai.com>"]
license = "MIT"
readme = "README.md"

[tool.poetry.dependencies]
python = "^3.9"
colorama = "^0.4.6"
<<<<<<< HEAD
gitpython = "^3.1.40"
=======
litellm = "^1.12.0"
llama-cpp-python = "^0.2.20"
openai = "^1.4.0"
bardapi = "^0.1.38"
>>>>>>> f6cc7bef

[tool.poetry.group.dev.dependencies]
pytest = "^7.4.3"
pytest-mock = "^3.12.0"


[tool.poetry.group.docs.dependencies]
furo = "^2023.9.10"
sphinx = "^7.2.6"
m2r2 = "^0.3.3.post2"

[build-system]
requires = ["poetry-core"]
build-backend = "poetry.core.masonry.api"

[tool.pytest.ini_options]
addopts = "--import-mode=importlib"<|MERGE_RESOLUTION|>--- conflicted
+++ resolved
@@ -1,22 +1,19 @@
 [tool.poetry]
 name = "comma-agents"
-version = "0.0.3"
+version = "0.0.4"
 description = "A way to elevate your AI workflow with Comma Agents, a versatile Python library designed for seamless AI model integration and automation. Perfect for developers looking to enhance efficiency in local or remote environments, it offers customizable AI flows and scalable solutions. Streamline your projects with Comma Agents, the ideal tool for Python-based AI automation."
 authors = ["Nathaniel Hatch-Martinez <nhm@cloai.com>"]
 license = "MIT"
 readme = "README.md"
+homepage = "https://commaagents.com/"
+repository = "https://github.com/CloAI/CommaAgents"
+documentation = "https://commaagents.com/docs"
+
 
 [tool.poetry.dependencies]
 python = "^3.9"
 colorama = "^0.4.6"
-<<<<<<< HEAD
 gitpython = "^3.1.40"
-=======
-litellm = "^1.12.0"
-llama-cpp-python = "^0.2.20"
-openai = "^1.4.0"
-bardapi = "^0.1.38"
->>>>>>> f6cc7bef
 
 [tool.poetry.group.dev.dependencies]
 pytest = "^7.4.3"
